#!/usr/bin/env python
"""
@author Micah Huth
"""

import roboticstoolbox as rp
# import time

<<<<<<< HEAD
env = rp.backends.VPython()
# env.launch(g_col=[0.2, 0.2, 0.2], g_opc=0.3)
=======
env = rp.backends.VPython()  # lgtm [py/call-to-non-callable]
>>>>>>> a1f8c025
env.launch()

#  PUMA560
# puma = rp.models.DH.Puma560()
# env.add(0, 'Puma', puma)

# env.record_start(10)
#
# time.sleep(1)
# env.step(puma, puma.qr, 0)
#
# time.sleep(1)
# env.step(puma, puma.qs, 0)
#
# time.sleep(1)
# env.step(puma, puma.qn, 0)
#
# time.sleep(1)
# env.step(puma, puma.qz, 0)
#
# env.record_stop('vpython_video.mp4')


#  PANDA
# panda = rp.models.DH.Panda()
# env.add(0, 'Panda', panda)
#
# time.sleep(3)
# env.step(panda, panda.qr, 0)
#
# time.sleep(3)
# env.step(panda, panda.qz, 0)


#  KR5
# kr5 = rp.models.DH.KR5()
# env.add(0, 'KR5', kr5)
#
# time.sleep(3)
# env.step(kr5, kr5.qk1, 0)
#
# time.sleep(3)
# env.step(kr5, kr5.qk2, 0)
#
# time.sleep(3)
# env.step(kr5, kr5.qk3, 0)
#
# time.sleep(3)
# env.step(kr5, kr5.qz, 0)


#  IRB140
# irb140 = rp.models.DH.IRB140()
# env.add(0, 'IRB140', irb140)
#
# time.sleep(3)
# env.step(irb140, irb140.qr, 0)
#
# time.sleep(3)
# env.step(irb140, irb140.qd, 0)
#
# time.sleep(3)
# env.step(irb140, irb140.qz, 0)<|MERGE_RESOLUTION|>--- conflicted
+++ resolved
@@ -6,12 +6,7 @@
 import roboticstoolbox as rp
 # import time
 
-<<<<<<< HEAD
-env = rp.backends.VPython()
-# env.launch(g_col=[0.2, 0.2, 0.2], g_opc=0.3)
-=======
 env = rp.backends.VPython()  # lgtm [py/call-to-non-callable]
->>>>>>> a1f8c025
 env.launch()
 
 #  PUMA560
