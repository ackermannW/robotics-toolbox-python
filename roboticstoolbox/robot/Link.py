import copy
import numpy as np
from functools import wraps
from spatialmath.base.argcheck import getvector, \
    isscalar, isvector, ismatrix
from ansitable import ANSITable, Column


def _listen_dyn(func):
    """
    Decorator for property setters

    Use this decorator for any property setter that updates a parameter that
    affects the result of inverse dynamics.  This allows the C version of the
    parameters only having to be updated when they change, rather than on 
    every call.  This decorator signals the change by invoking the 
    ``dynchanged()`` method of the robot that owns the link.

    Example::

        @m.setter
        @_listen_dyn
        def m(self, m_new):
            self._m = m_new

    """
    @wraps(func)
    def wrapper_listen_dyn(*args):
        if args[0]._robot is not None:
            args[0]._robot.dynchanged()
        return func(*args)
    return wrapper_listen_dyn


class Link:
    """
    Link superclass

    :param name: name of the link
    :type name: str
    :param offset: kinematic - joint variable offset
    :type offset: float
    :param qlim: joint variable limits [min, max]
    :type qlim: float ndarray(1,2)
    :param flip: joint moves in opposite direction
    :type flip: bool

    :param m: dynamic - link mass
    :type m: float
    :param r: dynamic - position of COM with respect to link frame
    :type r:  float ndarray(3)
    :param I: dynamic - inertia of link with respect to COM
    :type I: ndarray
    :param Jm: dynamic - motor inertia
    :type Jm: float
    :param B: dynamic - motor viscous friction: B=B⁺=B⁻, [B⁺, B⁻]
    :type B: float, or ndarray(2,)
    :param Tc: dynamic - motor Coulomb friction [Tc⁺, Tc⁻]
    :type Tc: ndarray(2,)
    :param G: dynamic - gear ratio
    :type G: float

    This class holds the set of parameters that are common to all links.

    .. inheritance-diagram:: roboticstoolbox.RevoluteDH
        roboticstoolbox.PrismaticDH roboticstoolbox.RevoluteMDH 
        roboticstoolbox.PrismaticMDH roboticstoolbox.ELink
        :top-classes: roboticstoolbox.robot.Link
        :parts: 2
    """

    def __init__(
            self,
            name='',
            offset=0.0,
            qlim=np.zeros(2),
            flip=False,
            m=0.0,
            r=np.zeros((3,)),
            I=np.zeros((3, 3)),  # noqa
            Jm=0.0,
            B=0.0,
            Tc=np.zeros((2,)),
            G=1.0,
            mesh=None,
            **kwargs):

        self._robot = None  # reference to owning robot

        self._name = name

        self.offset = offset
        self.flip = flip
        self.qlim = qlim

        # TODO fix the path
        self.mesh = mesh

        # Dynamic Parameters
        self.m = m
        self.r = r
        self.I = I  # noqa
        self.Jm = Jm
        self.B = B
        self.Tc = Tc
        self.G = G

    def copy(self):
        """
        Copy of link object

        :return: Shallow copy of link object
        :rtype: Link

        ``link.copy()`` is a new Link subclass instance with a copy of all
        the parameters.
        """
        new = copy.copy(self)
        for k, v in self.__dict__.items():
            if k.startswith('_') and isinstance(v, np.ndarray):
                setattr(new, k, np.copy(v))
        return new

    def _copy(self):
        raise DeprecationWarning('Use copy method of Link class')

    def dyn(self, indent=0):
        """
        Inertial properties of link as a string

        :param indent: indent each line by this many spaces
        :type indent: int
        :return: The string representation of the link dynamics
        :rtype: string

        ``link.dyn()`` is a string representation the inertial properties of
        the link object in a multi-line format. The properties shown are mass,
        centre of mass, inertia, friction, gear ratio and motor properties.

        Example:

        .. runblock:: pycon

            >>> import roboticstoolbox as rtb
            >>> robot = rtb.models.DH.Puma560()
            >>> print(robot.links[2])        # kinematic parameters
            >>> print(robot.links[2].dyn())  # dynamic parameters

        :seealso: :func:`~dyntable`
        """

        s = "m     =  {:8.2g} \n" \
            "r     =  {:8.2g} {:8.2g} {:8.2g} \n" \
            "        | {:8.2g} {:8.2g} {:8.2g} | \n" \
            "I     = | {:8.2g} {:8.2g} {:8.2g} | \n" \
            "        | {:8.2g} {:8.2g} {:8.2g} | \n" \
            "Jm    =  {:8.2g} \n" \
            "B     =  {:8.2g} \n" \
            "Tc    =  {:8.2g}(+) {:8.2g}(-) \n" \
            "G     =  {:8.2g} \n" \
            "qlim  =  {:8.2g} to {:8.2g}".format(
                self.m,
                self.r[0], self.r[1], self.r[2],
                self.I[0, 0], self.I[0, 1], self.I[0, 2],
                self.I[1, 0], self.I[1, 1], self.I[1, 2],
                self.I[2, 0], self.I[2, 1], self.I[2, 2],
                self.Jm,
                self.B,
                self.Tc[0], self.Tc[1],
                self.G,
                self.qlim[0], self.qlim[1]
            )

        if indent > 0:
            # insert indentations into the string
            # TODO there is probably a tidier way to integrate this step with
            # above
            sp = ' ' * indent
            s = sp + s.replace('\n', '\n' + sp)

        return s

    def dyntable(self, fmt="{:.3g}", indent=0):
        """
        Inertial properties of link as a string

        :param fmt: conversion format for each number
        :type fmt: str
        :param indent: indent each line by this many spaces
        :type indent: int
        :return: The string representation of the link dynamics
        :rtype: string

        ``link.dyntable()`` pretty-prints the inertial properties of the link
        object in a table using unicode characters. The properties shown are
        mass, centre of mass, inertia, friction, gear ratio and motor
        properties.

        Example:

        .. runblock:: pycon

            >>> import roboticstoolbox as rtb
            >>> robot = rtb.models.DH.Puma560()
            >>> robot.links[2].dyntable()

        :seealso: :func:`~dyn`
        """
        table = ANSITable(
            Column("Parameter", headalign="^"),
            Column("Value", headalign="^", colalign="<")
        , border="thin", offset=indent)

        def format(fmt, val):
            if isinstance(val, np.ndarray):
                s = ', '.join([fmt.format(v) for v in val])
            else:
                s = fmt.format(val)
            return s

        table.row("m", format(fmt, self.m))
        table.row("r", format(fmt, self.r))
        I = self.I.flatten()
        table.row("I", format(fmt, np.r_[[I[k] for k in [0, 4, 8, 1, 2, 5]]]))
        table.row("Jm", format(fmt, self.Jm))
        table.row("B", format(fmt, self.B))
        table.row("Tc", format(fmt, self.Tc))
        table.row("G", format(fmt, self.G))
        table.print()

    def islimit(self, q):
        """
        Checks if the joint is exceeding a joint limit

        :return: True if joint is exceeded
        :rtype: bool

        :seealso: :func:`qlim`
        """

        if q < self.qlim[0] or q > self.qlim[1]:
            return True
        else:
            return False

    def nofriction(self, coulomb=True, viscous=False):
        """
        ``l2 = nofriction(coulomb, viscous)`` copies the link and returns a
        link with the same parameters except, the Coulomb and/or viscous
        friction parameter to zero.

        ``l2 = nofriction()`` as above except the the Coulomb parameter is set
        to zero.

        :param coulomb: if True, will set the Coulomb friction to 0
        :type coulomb: bool
        :param viscous: if True, will set the viscous friction to 0
        :type viscous: bool
        """

        # Copy the Link
        link = self.copy()

        if viscous:
            link.B = 0.0

        if coulomb:
            link.Tc = [0.0, 0.0]

        return link

    def friction(self, qd, coulomb=True):
        r"""
        Compute joint friction

        :param qd: The joint velocity
        :type qd: float
        :param coulomb: include Coulomb friction
        :type coloumb: bool, default True
        :return tau: the friction force/torque
        :rtype tau: float

        ``friction(qd)`` is the joint friction force/torque
        for joint velocity ``qd``. The friction model includes:

        - Viscous friction which is a linear function of velocity.
        - Coulomb friction which is proportional to sign(qd).

        .. math::

            \tau = G^2 B \dot{q} + |G| \left\{ \begin{array}{ll}
                \tau_C^+ & \mbox{if $\dot{q} > 0$} \\
                \tau_C^- & \mbox{if $\dot{q} < 0$} \end{array} \right.

        .. note::

            - The friction value should be added to the motor output torque to 
              determine the nett torque. It has a negative value when qd > 0.
            - The returned friction value is referred to the output of the
              gearbox.
            - The friction parameters in the Link object are referred to the
              motor.
            - Motor viscous friction is scaled up by :math:`G^2`.
            - Motor Coulomb friction is scaled up by math:`G`.
            - The appropriate Coulomb friction value to use in the
              non-symmetric case depends on the sign of the joint velocity,
              not the motor velocity.
            - Coulomb friction is zero for zero joint velocity, stiction is
              not modeled.
            - The absolute value of the gear ratio is used.  Negative gear
              ratios are tricky: the Puma560 robot has negative gear ratio for
              joints 1 and 3.

        """

        tau = self.B * np.abs(self.G) * qd

        if coulomb:
            if qd > 0:
                tau += self.Tc[0]
            elif qd < 0:
                tau += self.Tc[1]

        # Scale up by gear ratio
        tau = -np.abs(self.G) * tau

        return tau

# -------------------------------------------------------------------------- #

    @property
    def name(self):
        """
        Get/set link name

        - ``link.name`` is the link name

        :return: link name
        :rtype: str

        - ``link.name = ...`` checks and sets the link name
        """
        return self._name

    @name.setter
    def name(self, name):
        self._name = name

# -------------------------------------------------------------------------- #
    @property
    def offset(self):
        """
        Get/set joint variable offset

        - ``link.offset`` is the joint variable offset

        :return: joint variable offset
        :rtype: float

        - ``link.offset = ...`` checks and sets the joint variable offset

        The offset is added to the joint angle before forward kinematics, and
        subtracted after inverse kinematics.  It is used to define the joint
        configuration for zero joint coordinates.

        """
        return self._offset

    @offset.setter
    def offset(self, offset_new):
        self._offset = offset_new

# -------------------------------------------------------------------------- #

    @property
    def qlim(self):
        """
        Get/set joint limits

        - ``link.qlim`` is the joint limits

        :return: joint limits
        :rtype: ndarray(2,)

        - ``link.a = ...`` checks and sets the joint limits

        .. note:: The limits are not widely enforced within the toolbox.

        :seealso: :func:`~islimit`
        """
        return self._qlim

    @qlim.setter
    def qlim(self, qlim_new):
        self._qlim = getvector(qlim_new, 2)

# -------------------------------------------------------------------------- #

    @property
    def flip(self):
        """
        Get/set joint flip

        - ``link.flip`` is the joint flip status

        :return: joint flip
        :rtype: bool

        - ``link.flip = ...`` checks and sets the joint flip status

        Joint flip defines the direction of motion of the joint.

        ``flip = False`` is conventional motion direction:

            - revolute motion is a positive rotation about the z-axis
            - prismatic motion is a positive translation along the z-axis

        ``flip = True`` is the opposite motion direction:

            - revolute motion is a negative rotation about the z-axis
            - prismatic motion is a negative translation along the z-axis

        """
        return self._flip

    @flip.setter
    def flip(self, flip_new):
        self._flip = flip_new

# -------------------------------------------------------------------------- #

    @property
    def m(self):
        """
        Get/set link mass

        - ``link.m`` is the link mass

        :return: link mass
        :rtype: float

        - ``link.m = ...`` checks and sets the link mass

        """
        return self._m

    @m.setter
    @_listen_dyn
    def m(self, m_new):
        self._m = m_new

# -------------------------------------------------------------------------- #

    @property
    def r(self):
        """
        Get/set link centre of mass

        - ``link.r`` is the link centre of mass

        :return: link centre of mass
        :rtype: ndarray(3,)

        - ``link.r = ...`` checks and sets the link centre of mass

        The link centre of mass is a 3-vector defined with respect to the link
        frame.
        """
        return self._r

    @r.setter
    @_listen_dyn
    def r(self, r_new):
        self._r = getvector(r_new, 3)

# -------------------------------------------------------------------------- #

    @property
    def I(self):    # noqa
        r"""
        Get/set link inertia

        - ``link.I`` is the link inertia

        :return: link inertia
        :rtype: ndarray(3,3)

        - ``link.I = ...`` checks and sets the link inertia

        Link inertia is a symmetric 3x3 matrix describing the inertia with
        respect to a frame with its origin at the centre of mass, and with
        axes parallel to those of the link frame.

        The inertia matrix is
<<<<<<< HEAD
        
        :math:`\begin{bmatrix} I_{xx} & I_{xy} & I_{xz} \\ I_{xy} & I_{yy} & I_{yz} \\I_{xz} & I_{yz} & I_{zz} \end{bmatrix}`
=======

        .. math::

            \begin{bmatrix} I_{xx} & I_{xy} & I_{xz} \\
                            I_{xy} & I_{yy} & I_{yz} \\
                            I_{xz} & I_{yz} & I_{zz} \end{bmatrix}
>>>>>>> 8fcb4576

        and can be specified as either:

        - a 3 ⨉ 3 symmetric matrix
        - a 3-vector :math:`(I_{xx}, I_{yy}, I_{zz})`
        - a 6-vector :math:`(I_{xx}, I_{yy}, I_{zz}, I_{xy}, I_{yz}, I_{xz})`

        .. note:: Referred to the link side of the gearbox.
        """
        return self._I

    @I.setter
    @_listen_dyn
    def I(self, I_new):  # noqa

        if ismatrix(I_new, (3, 3)):
            # 3x3 matrix passed
            if np.any(np.abs(I_new - I_new.T) > 1e-8):
                raise ValueError('3x3 matrix is not symmetric')

        elif isvector(I_new, 9):
            # 3x3 matrix passed as a 1d vector
            I_new = I_new.reshape(3, 3)
            if np.any(np.abs(I_new - I_new.T) > 1e-8):
                raise ValueError('3x3 matrix is not symmetric')

        elif isvector(I_new, 6):
            # 6-vector passed, moments and products of inertia,
            # [Ixx Iyy Izz Ixy Iyz Ixz]
            I_new = np.array([
                [I_new[0], I_new[3], I_new[5]],
                [I_new[3], I_new[1], I_new[4]],
                [I_new[5], I_new[4], I_new[2]]
            ])

        elif isvector(I_new, 3):
            # 3-vector passed, moments of inertia [Ixx Iyy Izz]
            I_new = np.diag(I_new)

        else:
            raise ValueError('invalid shape passed: must be (3,3), (6,), (3,)')

        self._I = I_new

# -------------------------------------------------------------------------- #

    @property
    def Jm(self):
        """
        Get/set motor inertia

        - ``link.Jm`` is the motor inertia

        :return: motor inertia
        :rtype: float

        - ``link.Jm = ...`` checks and sets the motor inertia

        .. note:: Referred to the motor side of the gearbox.
        """
        return self._Jm

    @Jm.setter
    @_listen_dyn
    def Jm(self, Jm_new):
        self._Jm = Jm_new

# -------------------------------------------------------------------------- #

    @property
    def B(self):
        """
        Get/set motor viscous friction

        - ``link.B`` is the motor viscous friction

        :return: motor viscous friction
        :rtype: float

        - ``link.B = ...`` checks and sets the motor viscous friction

<<<<<<< HEAD
        .. note:: 
            - Referred to the motor side of the gearbox.
            - Viscous friction is the same for positive and negative motion.
=======
        .. note:: Viscous friction is the same for positive and negative
            motion.
>>>>>>> 8fcb4576
        """
        return self._B

    @B.setter
    @_listen_dyn
    def B(self, B_new):
        if isscalar(B_new):
            self._B = B_new
        else:
            raise TypeError("B must be a scalar")

# -------------------------------------------------------------------------- #

    @property
    def Tc(self):
        r"""
        Get/set motor Coulomb friction

        - ``link.Tc`` is the motor Coulomb friction
<<<<<<< HEAD

        :return: motor Coulomb friction 
        :rtype: ndarray(2)

=======
            :return: motor Coulomb friction
            :rtype: ndarray(2)
>>>>>>> 8fcb4576
        - ``link.Tc = ...`` checks and sets the motor Coulomb friction. If a
          scalar is given the value is set to [T, -T], if a 2-vector it is
          assumed to be in the order [Tc⁺, Tc⁻]

        Coulomb friction is a non-linear friction effect defined by two
        parameters such that

        .. math::

            \tau = \left\{ \begin{array}{ll}
                \tau_C^+ & \mbox{if $\dot{q} > 0$} \\
                \tau_C^- & \mbox{if $\dot{q} < 0$} \end{array} \right.

<<<<<<< HEAD
        .. note::
            -  Referred to the motor side of the gearbox.
            - :math:`\tau_C^+` must be :math:`> 0`, and :math:`\tau_C^-` must 
              be :math:`< 0`.
=======
        .. note:: :math:`\tau_C^+` must be :math:`> 0`, and :math:`\tau_C^-`
            must be :math:`< 0`.
>>>>>>> 8fcb4576
        """
        return self._Tc

    @Tc.setter
    @_listen_dyn
    def Tc(self, Tc_new):

        try:
            # sets Coulomb friction parameters to [F -F], for a symmetric
            # Coulomb friction model.
            Tc = getvector(Tc_new, 1)
            Tc_new = np.array([Tc[0], -Tc[0]])
        except ValueError:
            # [FP FM] sets Coulomb friction to [FP FM], for an asymmetric
            # Coulomb friction model. FP>0 and FM<0.  FP is applied for a
            # positive joint velocity and FM for a negative joint
            # velocity.
            Tc_new = getvector(Tc_new, 2)

        self._Tc = Tc_new

# -------------------------------------------------------------------------- #

    @property
    def G(self):
        """
        Get/set gear ratio

        - ``link.G`` is the transmission gear ratio

        :return: gear ratio
        :rtype: float

        - ``link.G = ...`` checks and sets the gear ratio

        .. note::
            - The ratio of motor motion : link motion
            - The gear ratio can be negative, see also the ``flip`` attribute.

        :seealso: :func:`flip`
        """
        return self._G

    @G.setter
    @_listen_dyn
    def G(self, G_new):
<<<<<<< HEAD
        self._G = G_new

if __name__ == "__main__":

    pass
=======
        self._G = G_new
>>>>>>> 8fcb4576
<|MERGE_RESOLUTION|>--- conflicted
+++ resolved
@@ -492,17 +492,9 @@
         axes parallel to those of the link frame.
 
         The inertia matrix is
-<<<<<<< HEAD
         
         :math:`\begin{bmatrix} I_{xx} & I_{xy} & I_{xz} \\ I_{xy} & I_{yy} & I_{yz} \\I_{xz} & I_{yz} & I_{zz} \end{bmatrix}`
-=======
-
-        .. math::
-
-            \begin{bmatrix} I_{xx} & I_{xy} & I_{xz} \\
-                            I_{xy} & I_{yy} & I_{yz} \\
-                            I_{xz} & I_{yz} & I_{zz} \end{bmatrix}
->>>>>>> 8fcb4576
+
 
         and can be specified as either:
 
@@ -584,14 +576,9 @@
 
         - ``link.B = ...`` checks and sets the motor viscous friction
 
-<<<<<<< HEAD
         .. note:: 
             - Referred to the motor side of the gearbox.
             - Viscous friction is the same for positive and negative motion.
-=======
-        .. note:: Viscous friction is the same for positive and negative
-            motion.
->>>>>>> 8fcb4576
         """
         return self._B
 
@@ -611,15 +598,10 @@
         Get/set motor Coulomb friction
 
         - ``link.Tc`` is the motor Coulomb friction
-<<<<<<< HEAD
 
         :return: motor Coulomb friction 
         :rtype: ndarray(2)
 
-=======
-            :return: motor Coulomb friction
-            :rtype: ndarray(2)
->>>>>>> 8fcb4576
         - ``link.Tc = ...`` checks and sets the motor Coulomb friction. If a
           scalar is given the value is set to [T, -T], if a 2-vector it is
           assumed to be in the order [Tc⁺, Tc⁻]
@@ -633,15 +615,10 @@
                 \tau_C^+ & \mbox{if $\dot{q} > 0$} \\
                 \tau_C^- & \mbox{if $\dot{q} < 0$} \end{array} \right.
 
-<<<<<<< HEAD
         .. note::
             -  Referred to the motor side of the gearbox.
             - :math:`\tau_C^+` must be :math:`> 0`, and :math:`\tau_C^-` must 
               be :math:`< 0`.
-=======
-        .. note:: :math:`\tau_C^+` must be :math:`> 0`, and :math:`\tau_C^-`
-            must be :math:`< 0`.
->>>>>>> 8fcb4576
         """
         return self._Tc
 
@@ -688,12 +665,8 @@
     @G.setter
     @_listen_dyn
     def G(self, G_new):
-<<<<<<< HEAD
         self._G = G_new
 
 if __name__ == "__main__":
 
     pass
-=======
-        self._G = G_new
->>>>>>> 8fcb4576
